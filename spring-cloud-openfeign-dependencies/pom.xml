--- conflicted
+++ resolved
@@ -48,64 +48,6 @@
 				<artifactId>feign-form-spring</artifactId>
 				<version>${feign-form.version}</version>
 			</dependency>
-<<<<<<< HEAD
-			<dependency>
-				<groupId>io.github.openfeign</groupId>
-				<artifactId>feign-slf4j</artifactId>
-				<version>${feign.version}</version>
-			</dependency>
-			<dependency>
-				<groupId>io.github.openfeign</groupId>
-				<artifactId>feign-httpclient</artifactId>
-				<version>${feign.version}</version>
-			</dependency>
-			<dependency>
-				<groupId>io.github.openfeign</groupId>
-				<artifactId>feign-okhttp</artifactId>
-				<version>${feign.version}</version>
-			</dependency>
-			<dependency>
-				<groupId>io.github.openfeign</groupId>
-				<artifactId>feign-gson</artifactId>
-				<version>${feign.version}</version>
-			</dependency>
-			<dependency>
-				<groupId>io.github.openfeign</groupId>
-				<artifactId>feign-jackson-jaxb</artifactId>
-				<version>${feign.version}</version>
-			</dependency>
-			<dependency>
-				<groupId>io.github.openfeign</groupId>
-				<artifactId>feign-jackson</artifactId>
-				<version>${feign.version}</version>
-			</dependency>
-			<dependency>
-				<groupId>io.github.openfeign</groupId>
-				<artifactId>feign-jaxb</artifactId>
-				<version>${feign.version}</version>
-			</dependency>
-			<dependency>
-				<groupId>io.github.openfeign</groupId>
-				<artifactId>feign-jaxrs</artifactId>
-				<version>${feign.version}</version>
-			</dependency>
-			<dependency>
-				<groupId>io.github.openfeign</groupId>
-				<artifactId>feign-ribbon</artifactId>
-				<version>${feign.version}</version>
-			</dependency>
-			<dependency>
-				<groupId>io.github.openfeign</groupId>
-				<artifactId>feign-sax</artifactId>
-				<version>${feign.version}</version>
-			</dependency>
-			<dependency>
-				<groupId>io.github.openfeign</groupId>
-				<artifactId>feign-mock</artifactId>
-				<version>${feign.version}</version>
-			</dependency>
-=======
->>>>>>> 9bb8b43d
 		</dependencies>
 	</dependencyManagement>
 	<profiles>

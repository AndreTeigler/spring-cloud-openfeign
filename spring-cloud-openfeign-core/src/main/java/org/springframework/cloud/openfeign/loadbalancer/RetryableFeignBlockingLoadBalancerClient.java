--- conflicted
+++ resolved
@@ -66,11 +66,8 @@
  * load-balanced with Spring Cloud LoadBalancer.
  *
  * @author Olga Maciaszek-Sharma
-<<<<<<< HEAD
  * @author changjin wei(魏昌进)
-=======
  * @author Wonsik Cheung
->>>>>>> 561acf62
  * @since 2.2.6
  */
 @SuppressWarnings({ "rawtypes", "unchecked" })
@@ -188,6 +185,7 @@
 			}
 			org.springframework.cloud.client.loadbalancer.Response<ServiceInstance> lbResponse = new DefaultResponse(
 					retrievedServiceInstance);
+			LoadBalancerProperties loadBalancerProperties = loadBalancerClientFactory.getProperties(serviceId);
 			Response response = LoadBalancerUtils.executeWithLoadBalancerLifecycleProcessing(delegate, options,
 					feignRequest, lbRequest, lbResponse, supportedLifecycleProcessors,
 					retrievedServiceInstance != null);

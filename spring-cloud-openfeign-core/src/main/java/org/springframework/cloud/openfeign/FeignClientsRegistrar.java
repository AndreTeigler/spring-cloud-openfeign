--- conflicted
+++ resolved
@@ -152,28 +152,12 @@
 		}
 	}
 
-<<<<<<< HEAD
 	public void registerFeignClients(AnnotationMetadata metadata, BeanDefinitionRegistry registry) {
-		ClassPathScanningCandidateComponentProvider scanner = getScanner();
-		scanner.setResourceLoader(this.resourceLoader);
-
-		Set<String> basePackages;
-
+
+		LinkedHashSet<BeanDefinition> candidateComponents = new LinkedHashSet<>();
 		Map<String, Object> attrs = metadata.getAnnotationAttributes(EnableFeignClients.class.getName());
 		AnnotationTypeFilter annotationTypeFilter = new AnnotationTypeFilter(FeignClient.class);
 		final Class<?>[] clients = attrs == null ? null : (Class<?>[]) attrs.get("clients");
-=======
-	public void registerFeignClients(AnnotationMetadata metadata,
-			BeanDefinitionRegistry registry) {
-
-		LinkedHashSet<BeanDefinition> candidateComponents = new LinkedHashSet<>();
-		Map<String, Object> attrs = metadata
-				.getAnnotationAttributes(EnableFeignClients.class.getName());
-		AnnotationTypeFilter annotationTypeFilter = new AnnotationTypeFilter(
-				FeignClient.class);
-		final Class<?>[] clients = attrs == null ? null
-				: (Class<?>[]) attrs.get("clients");
->>>>>>> a8a2a015
 		if (clients == null || clients.length == 0) {
 			ClassPathScanningCandidateComponentProvider scanner = getScanner();
 			scanner.setResourceLoader(this.resourceLoader);
@@ -187,36 +171,6 @@
 			for (Class<?> clazz : clients) {
 				candidateComponents.add(new AnnotatedGenericBeanDefinition(clazz));
 			}
-<<<<<<< HEAD
-			AbstractClassTestingTypeFilter filter = new AbstractClassTestingTypeFilter() {
-				@Override
-				protected boolean match(ClassMetadata metadata) {
-					String cleaned = metadata.getClassName().replaceAll("\\$", ".");
-					return clientClasses.contains(cleaned);
-				}
-			};
-			scanner.addIncludeFilter(new AllTypeFilter(Arrays.asList(filter, annotationTypeFilter)));
-		}
-
-		for (String basePackage : basePackages) {
-			Set<BeanDefinition> candidateComponents = scanner.findCandidateComponents(basePackage);
-			for (BeanDefinition candidateComponent : candidateComponents) {
-				if (candidateComponent instanceof AnnotatedBeanDefinition) {
-					// verify annotated class is an interface
-					AnnotatedBeanDefinition beanDefinition = (AnnotatedBeanDefinition) candidateComponent;
-					AnnotationMetadata annotationMetadata = beanDefinition.getMetadata();
-					Assert.isTrue(annotationMetadata.isInterface(),
-							"@FeignClient can only be specified on an interface");
-
-					Map<String, Object> attributes = annotationMetadata
-							.getAnnotationAttributes(FeignClient.class.getCanonicalName());
-
-					String name = getClientName(attributes);
-					registerClientConfiguration(registry, name, attributes.get("configuration"));
-
-					registerFeignClient(registry, annotationMetadata, attributes);
-				}
-=======
 		}
 
 		for (BeanDefinition candidateComponent : candidateComponents) {
@@ -224,19 +178,15 @@
 				// verify annotated class is an interface
 				AnnotatedBeanDefinition beanDefinition = (AnnotatedBeanDefinition) candidateComponent;
 				AnnotationMetadata annotationMetadata = beanDefinition.getMetadata();
-				Assert.isTrue(annotationMetadata.isInterface(),
-						"@FeignClient can only be specified on an interface");
+				Assert.isTrue(annotationMetadata.isInterface(), "@FeignClient can only be specified on an interface");
 
 				Map<String, Object> attributes = annotationMetadata
-						.getAnnotationAttributes(
-								FeignClient.class.getCanonicalName());
+						.getAnnotationAttributes(FeignClient.class.getCanonicalName());
 
 				String name = getClientName(attributes);
-				registerClientConfiguration(registry, name,
-						attributes.get("configuration"));
+				registerClientConfiguration(registry, name, attributes.get("configuration"));
 
 				registerFeignClient(registry, annotationMetadata, attributes);
->>>>>>> a8a2a015
 			}
 		}
 	}
@@ -409,41 +359,4 @@
 		this.environment = environment;
 	}
 
-<<<<<<< HEAD
-	/**
-	 * Helper class to create a {@link TypeFilter} that matches if all the delegates
-	 * match.
-	 *
-	 * @author Oliver Gierke
-	 */
-	private static class AllTypeFilter implements TypeFilter {
-
-		private final List<TypeFilter> delegates;
-
-		/**
-		 * Creates a new {@link AllTypeFilter} to match if all the given delegates match.
-		 * @param delegates must not be {@literal null}.
-		 */
-		AllTypeFilter(List<TypeFilter> delegates) {
-			Assert.notNull(delegates, "This argument is required, it must not be null");
-			this.delegates = delegates;
-		}
-
-		@Override
-		public boolean match(MetadataReader metadataReader, MetadataReaderFactory metadataReaderFactory)
-				throws IOException {
-
-			for (TypeFilter filter : this.delegates) {
-				if (!filter.match(metadataReader, metadataReaderFactory)) {
-					return false;
-				}
-			}
-
-			return true;
-		}
-
-	}
-
-=======
->>>>>>> a8a2a015
 }